#!/usr/bin/python
##############################################################################
# Copyright 2016-2017 Rigetti Computing
#
#    Licensed under the Apache License, Version 2.0 (the "License");
#    you may not use this file except in compliance with the License.
#    You may obtain a copy of the License at
#
#        http://www.apache.org/licenses/LICENSE-2.0
#
#    Unless required by applicable law or agreed to in writing, software
#    distributed under the License is distributed on an "AS IS" BASIS,
#    WITHOUT WARRANTIES OR CONDITIONS OF ANY KIND, either express or implied.
#    See the License for the specific language governing permissions and
#    limitations under the License.
##############################################################################

from setuptools import setup, find_packages
from grove import __version__

setup(
    name="quantum-grove",
    version=__version__,
    author="Rigetti Computing",
    author_email="softapps@rigetti.com",
    description="A collection of quantum algorithms built using pyQuil and Forest",
    url="https://github.com/rigetticomputing/grove.git",
    packages=find_packages(exclude=["*.tests", "*.tests.*", "tests.*", "tests"]),
    install_requires=[
        'numpy',
        'scipy',
<<<<<<< HEAD
        'pyquil >= 1.5.1',
=======
        'cython',
        'pyquil >= 1.4.0',
>>>>>>> 0398d966
        'mock',
        'networkx',
        'matplotlib',
        'funcsigs'
    ],
    setup_requires=['pytest-runner'],
    tests_require=[
        'tox',
        'pytest >= 3.0.0',
        'mock'
    ],
    license='LICENSE',
    keywords='quantum quil programming hybrid'
)<|MERGE_RESOLUTION|>--- conflicted
+++ resolved
@@ -29,12 +29,8 @@
     install_requires=[
         'numpy',
         'scipy',
-<<<<<<< HEAD
-        'pyquil >= 1.5.1',
-=======
+        'pyquil >= 1.6.0',
         'cython',
-        'pyquil >= 1.4.0',
->>>>>>> 0398d966
         'mock',
         'networkx',
         'matplotlib',
